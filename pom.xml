--- conflicted
+++ resolved
@@ -150,42 +150,15 @@
       <version>${sonar.version}</version>
       <scope>test</scope>
     </dependency>
-<<<<<<< HEAD
-    <dependency>
-      <groupId>com.google.guava</groupId>
-      <artifactId>guava</artifactId>
-      <version>10.0.1</version>
-    </dependency>
-
-    <dependency>
-      <groupId>commons-lang</groupId>
-      <artifactId>commons-lang</artifactId>
-      <version>2.6</version>
-    </dependency>
+
   </dependencies>
 
   <build>
-    <!--sourceDirectory>src/main/scala</sourceDirectory-->
-=======
-
-  </dependencies>
-
-  <build>
 
     <sourceDirectory>src/main/scala</sourceDirectory>
 
->>>>>>> ab1a6039
     <plugins>
 
-      <plugin>
-        <groupId>org.apache.maven.plugins</groupId>
-        <artifactId>maven-compiler-plugin</artifactId>
-        <version>3.2</version>
-        <configuration>
-          <source>1.7</source>
-          <target>1.7</target>
-        </configuration>
-      </plugin>
       <plugin>
         <groupId>org.scoverage</groupId>
         <artifactId>scoverage-maven-plugin</artifactId>
