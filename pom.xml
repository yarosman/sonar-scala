--- conflicted
+++ resolved
@@ -1,189 +1,3 @@
-<<<<<<< HEAD
-<?xml version="1.0" encoding="UTF-8"?>
-<project xmlns="http://maven.apache.org/POM/4.0.0" xmlns:xsi="http://www.w3.org/2001/XMLSchema-instance"
-         xsi:schemaLocation="http://maven.apache.org/POM/4.0.0 http://maven.apache.org/maven-v4_0_0.xsd">
-    <modelVersion>4.0.0</modelVersion>
-
-    <parent>
-        <groupId>org.codehaus.sonar-plugins</groupId>
-        <artifactId>parent</artifactId>
-        <version>18</version>
-    </parent>
-
-    <groupId>com.ncredinburgh</groupId>
-    <artifactId>sonar-scalastyle</artifactId>
-    <packaging>sonar-plugin</packaging>
-    <version>0.0.1-SNAPSHOT</version>
-
-    <name>Sonar Scalastyle Plugin</name>
-    <description>Enables analysis of Scala projects with Scalastyle.</description>
-    <inceptionYear>2014</inceptionYear>
-
-    <licenses>
-        <license>
-            <name>GNU LGPL 3</name>
-            <url>http://www.gnu.org/licenses/lgpl.txt</url>
-            <distribution>repo</distribution>
-        </license>
-    </licenses>
-
-    <properties>
-        <sonar.version>4.1</sonar.version>
-        <sonar.pluginKey>Scalastyle</sonar.pluginKey>
-        <sonar.pluginName>Scalastyle</sonar.pluginName>
-        <sonar.pluginClass>com.ncredinburgh.sonar.scalastyle.ScalastylePlugin</sonar.pluginClass>
-
-        <scala.version>2.10.4</scala.version>
-        <scala.major.version>2.10</scala.major.version>
-
-        <!-- needed? -->
-        <sonar.language>scala</sonar.language>
-    </properties>
-
-    <dependencies>
-
-
-        <dependency>
-            <groupId>org.codehaus.sonar</groupId>
-            <artifactId>sonar-plugin-api</artifactId>
-            <version>${sonar.version}</version>
-        </dependency>
-
-        <dependency>
-            <groupId>org.scala-lang</groupId>
-            <artifactId>scala-library</artifactId>
-            <version>${scala.version}</version>
-        </dependency>
-
-        <dependency>
-            <groupId>org.scalastyle</groupId>
-            <artifactId>scalastyle_2.10</artifactId>
-            <version>0.5.0</version>
-            <exclusions>
-                <exclusion>
-                    <groupId>org.scala-lang</groupId>
-                    <artifactId>scala-library</artifactId>
-                </exclusion>
-            </exclusions>
-        </dependency>
-
-
-        <!-- Annotations used in sonar api. Scalac errors if it can't find them -->
-        <dependency>
-            <groupId>com.google.code.findbugs</groupId>
-            <artifactId>jsr305</artifactId>
-            <version>2.0.3</version>
-            <scope>provided</scope>
-        </dependency>
-
-        <!-- Will compile without but generates warnings -->
-        <dependency>
-            <groupId>org.apache.maven</groupId>
-            <artifactId>maven-project</artifactId>
-            <version>2.2.1</version>
-            <scope>provided</scope>
-        </dependency>
-
-
-        <!-- unit tests -->
-        <dependency>
-            <groupId>org.scalatest</groupId>
-            <artifactId>scalatest_${scala.major.version}</artifactId>
-            <version>2.1.3</version>
-            <scope>test</scope>
-            <exclusions>
-                <exclusion>
-                    <groupId>org.scala-lang</groupId>
-                    <artifactId>scala-library</artifactId>
-                </exclusion>
-            </exclusions>
-        </dependency>
-
-        <dependency>
-            <groupId>org.mockito</groupId>
-            <artifactId>mockito-all</artifactId>
-            <version>1.9.5</version>
-            <scope>test</scope>
-        </dependency>
-
-        <dependency>
-            <groupId>junit</groupId>
-            <artifactId>junit</artifactId>
-            <version>4.11</version>
-            <scope>test</scope>
-        </dependency>
-
-        <dependency>
-            <groupId>org.codehaus.sonar</groupId>
-            <artifactId>sonar-core</artifactId>
-            <version>${sonar.version}</version>
-            <scope>test</scope>
-        </dependency>
-
-    </dependencies>
-
-    <build>
-        <pluginManagement>
-            <plugins>
-                <plugin>
-                    <groupId>net.alchim31.maven</groupId>
-                    <artifactId>scala-maven-plugin</artifactId>
-                    <version>3.1.6</version>
-                </plugin>
-                <plugin>
-                    <groupId>org.apache.maven.plugins</groupId>
-                    <artifactId>maven-surefire-plugin</artifactId>
-                    <version>2.17</version>
-                </plugin>
-
-            </plugins>
-        </pluginManagement>
-
-        <plugins>
-            <plugin>
-                <groupId>net.alchim31.maven</groupId>
-                <artifactId>scala-maven-plugin</artifactId>
-                <executions>
-                    <execution>
-                        <id>compile</id>
-                        <goals>
-                            <goal>add-source</goal>
-                            <goal>compile</goal>
-                        </goals>
-                        <configuration>
-                            <jvmArgs>
-                                <jvmArg>-Xms64m</jvmArg>
-                                <jvmArg>-Xmx1024m</jvmArg>
-                            </jvmArgs>
-                            <args>
-                                <arg>-g:vars</arg>
-                                <arg>-unchecked</arg>
-                                <arg>-deprecation</arg>
-                            </args>
-                        </configuration>
-                    </execution>
-                    <execution>
-                        <id>test</id>
-                        <goals>
-                            <goal>add-source</goal>
-                            <goal>testCompile</goal>
-                        </goals>
-                    </execution>
-                </executions>
-            </plugin>
-            <plugin>
-                <groupId>org.apache.maven.plugins</groupId>
-                <artifactId>maven-surefire-plugin</artifactId>
-                <configuration>
-                    <includes>
-                        <include>**/*Spec.java</include>
-                    </includes>
-                </configuration>
-            </plugin>
-        </plugins>
-    </build>
-</project>
-=======
 <?xml version="1.0" encoding="UTF-8"?>
 <project xmlns="http://maven.apache.org/POM/4.0.0" xmlns:xsi="http://www.w3.org/2001/XMLSchema-instance"
          xsi:schemaLocation="http://maven.apache.org/POM/4.0.0 http://maven.apache.org/maven-v4_0_0.xsd">
@@ -292,6 +106,13 @@
         </dependency>
 
         <dependency>
+            <groupId>junit</groupId>
+            <artifactId>junit</artifactId>
+            <version>4.11</version>
+            <scope>test</scope>
+        </dependency>
+
+        <dependency>
             <groupId>org.codehaus.sonar</groupId>
             <artifactId>sonar-core</artifactId>
             <version>${sonar.version}</version>
@@ -349,33 +170,15 @@
                     </execution>
                 </executions>
             </plugin>
-            <!-- disable surefire -->
             <plugin>
                 <groupId>org.apache.maven.plugins</groupId>
                 <artifactId>maven-surefire-plugin</artifactId>
                 <configuration>
-                    <skipTests>true</skipTests>
-                </configuration>
-            </plugin>
-            <!-- enable scalatest -->
-            <plugin>
-                <groupId>org.scalatest</groupId>
-                <artifactId>scalatest-maven-plugin</artifactId>
-                <version>1.0</version>
-                <executions>
-                    <execution>
-                        <id>test</id>
-                        <phase>test</phase>
-                        <goals>
-                            <goal>test</goal>
-                        </goals>
-                    </execution>
-                </executions>
-                <configuration>
-                    <argLine>-XX:MaxPermSize=512m -Xmx1024m</argLine>
+                    <includes>
+                        <include>**/*Spec.java</include>
+                    </includes>
                 </configuration>
             </plugin>
         </plugins>
     </build>
-</project>
->>>>>>> 65e745a1
+</project>